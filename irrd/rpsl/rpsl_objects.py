from collections import OrderedDict
from typing import List, Optional, Set, Union

<<<<<<< HEAD
from irrd.conf import AUTH_SET_CREATION_COMMON_KEY, get_setting
=======
from irrd.conf import (
    AUTH_SET_CREATION_COMMON_KEY,
    PASSWORD_HASH_DUMMY_VALUE,
    RPSL_MNTNER_AUTH_INTERNAL,
    get_setting,
)
>>>>>>> 572d903c
from irrd.utils.pgp import get_gpg_instance

from ..utils.validators import ValidationError, parse_as_number
from .auth import PASSWORD_REPLACEMENT_HASH, verify_auth_lines
from .fields import (
    RPSLASBlockField,
    RPSLASNumberField,
    RPSLAuthField,
    RPSLChangedField,
    RPSLDNSNameField,
    RPSLEmailField,
    RPSLGenericNameField,
    RPSLIPv4AddressRangeField,
    RPSLIPv4PrefixesField,
    RPSLIPv4PrefixField,
    RPSLIPv6PrefixesField,
    RPSLIPv6PrefixField,
    RPSLReferenceField,
    RPSLReferenceListField,
    RPSLRouteSetMembersField,
    RPSLSetNameField,
    RPSLTextField,
    RPSLURLField,
)
from .parser import RPSLObject, UnknownRPSLObjectClassException

RPSL_ROUTE_OBJECT_CLASS_FOR_IP_VERSION = {
    4: "route",
    6: "route6",
}


def rpsl_object_from_text(text, strict_validation=True, default_source: Optional[str] = None) -> RPSLObject:
    rpsl_object_class = text.split(":", maxsplit=1)[0].strip()
    try:
        klass = OBJECT_CLASS_MAPPING[rpsl_object_class]
    except KeyError:
        raise UnknownRPSLObjectClassException(
            f"unknown object class: {rpsl_object_class}", rpsl_object_class=rpsl_object_class
        )
    return klass(from_text=text, strict_validation=strict_validation, default_source=default_source)


class RPSLSet(RPSLObject):
    def clean_for_create(self) -> bool:
        self.pk_asn_segment = self.pk().split(":")[0]
        try:
            parse_as_number(self.pk_asn_segment)
            return True
        except ValidationError as ve:
            self.pk_asn_segment = None
            if get_setting(f"auth.set_creation.{self.rpsl_object_class}.prefix_required") is False:
                return True
            if get_setting(f"auth.set_creation.{AUTH_SET_CREATION_COMMON_KEY}.prefix_required") is False:
                return True
            self.messages.error(
                f"{self.rpsl_object_class} names must be hierarchical and the first "
                f'component must be an AS number, e.g. "AS65537:{self.pk_asn_segment}": {str(ve)}'
            )

            return False


class RPSLAsBlock(RPSLObject):
    fields = OrderedDict(
        [
            ("as-block", RPSLASBlockField(primary_key=True, lookup_key=True)),
            ("descr", RPSLTextField(multiple=True, optional=True)),
            ("admin-c", RPSLReferenceField(lookup_key=True, multiple=True, referring=["role", "person"])),
            ("tech-c", RPSLReferenceField(lookup_key=True, multiple=True, referring=["role", "person"])),
            ("remarks", RPSLTextField(optional=True, multiple=True)),
            ("notify", RPSLEmailField(optional=True, multiple=True)),
            ("mnt-by", RPSLReferenceListField(lookup_key=True, multiple=True, referring=["mntner"])),
            ("changed", RPSLChangedField(optional=True, multiple=True)),
            ("source", RPSLGenericNameField()),
        ]
    )


class RPSLAsSet(RPSLSet):
    fields = OrderedDict(
        [
            ("as-set", RPSLSetNameField(primary_key=True, lookup_key=True, prefix="AS")),
            ("descr", RPSLTextField(multiple=True, optional=True)),
            (
                "members",
                RPSLReferenceListField(
                    lookup_key=True,
                    optional=True,
                    multiple=True,
                    referring=["aut-num", "as-set"],
                    strong=False,
                ),
            ),
            (
                "mbrs-by-ref",
                RPSLReferenceListField(
                    lookup_key=True,
                    optional=True,
                    multiple=True,
                    referring=["mntner"],
                    allow_kw_any=True,
                    strong=False,
                ),
            ),
            (
                "admin-c",
                RPSLReferenceField(
                    lookup_key=True, optional=True, multiple=True, referring=["role", "person"]
                ),
            ),
            (
                "tech-c",
                RPSLReferenceField(
                    lookup_key=True, optional=True, multiple=True, referring=["role", "person"]
                ),
            ),
            ("remarks", RPSLTextField(optional=True, multiple=True)),
            ("notify", RPSLEmailField(optional=True, multiple=True)),
            ("mnt-by", RPSLReferenceListField(lookup_key=True, multiple=True, referring=["mntner"])),
            ("changed", RPSLChangedField(optional=True, multiple=True)),
            ("source", RPSLGenericNameField()),
        ]
    )


class RPSLAutNum(RPSLObject):
    fields = OrderedDict(
        [
            ("aut-num", RPSLASNumberField(primary_key=True, lookup_key=True)),
            ("as-name", RPSLGenericNameField(allowed_prefixes=["AS"])),
            ("descr", RPSLTextField(multiple=True, optional=True)),
            (
                "member-of",
                RPSLReferenceListField(
                    lookup_key=True, optional=True, multiple=True, referring=["as-set"], strong=False
                ),
            ),
            ("import", RPSLTextField(optional=True, multiple=True)),
            ("mp-import", RPSLTextField(optional=True, multiple=True)),
            ("import-via", RPSLTextField(optional=True, multiple=True)),
            ("export", RPSLTextField(optional=True, multiple=True)),
            ("mp-export", RPSLTextField(optional=True, multiple=True)),
            ("export-via", RPSLTextField(optional=True, multiple=True)),
            ("default", RPSLTextField(optional=True, multiple=True)),
            ("mp-default", RPSLTextField(optional=True, multiple=True)),
            ("admin-c", RPSLReferenceField(lookup_key=True, multiple=True, referring=["role", "person"])),
            ("tech-c", RPSLReferenceField(lookup_key=True, multiple=True, referring=["role", "person"])),
            ("remarks", RPSLTextField(optional=True, multiple=True)),
            ("notify", RPSLEmailField(optional=True, multiple=True)),
            (
                "mnt-by",
                RPSLReferenceListField(lookup_key=True, optional=True, multiple=True, referring=["mntner"]),
            ),
            ("changed", RPSLChangedField(optional=True, multiple=True)),
            ("source", RPSLGenericNameField()),
        ]
    )


class RPSLDomain(RPSLObject):
    fields = OrderedDict(
        [
            (
                "domain",
                RPSLTextField(primary_key=True, lookup_key=True),
            ),  # reverse delegation address (range), v4/v6/enum
            ("descr", RPSLTextField(multiple=True, optional=True)),
            ("admin-c", RPSLReferenceField(lookup_key=True, multiple=True, referring=["role", "person"])),
            ("tech-c", RPSLReferenceField(lookup_key=True, multiple=True, referring=["role", "person"])),
            ("zone-c", RPSLReferenceField(lookup_key=True, multiple=True, referring=["role", "person"])),
            ("nserver", RPSLTextField(optional=True, multiple=True)),  # DNS name, possibly followed v4/v6
            ("sub-dom", RPSLTextField(optional=True, multiple=True)),
            ("dom-net", RPSLTextField(optional=True, multiple=True)),
            ("refer", RPSLTextField(optional=True)),  # ???
            ("remarks", RPSLTextField(optional=True, multiple=True)),
            ("notify", RPSLEmailField(optional=True, multiple=True)),
            (
                "mnt-by",
                RPSLReferenceListField(lookup_key=True, optional=True, multiple=True, referring=["mntner"]),
            ),
            ("changed", RPSLChangedField(optional=True, multiple=True)),
            ("source", RPSLGenericNameField()),
        ]
    )


class RPSLFilterSet(RPSLSet):
    fields = OrderedDict(
        [
            ("filter-set", RPSLSetNameField(primary_key=True, lookup_key=True, prefix="FLTR")),
            ("descr", RPSLTextField(multiple=True, optional=True)),
            ("filter", RPSLTextField()),
            ("mp-filter", RPSLTextField(optional=True)),
            (
                "admin-c",
                RPSLReferenceField(
                    lookup_key=True, optional=True, multiple=True, referring=["role", "person"]
                ),
            ),
            (
                "tech-c",
                RPSLReferenceField(
                    lookup_key=True, optional=True, multiple=True, referring=["role", "person"]
                ),
            ),
            ("remarks", RPSLTextField(optional=True, multiple=True)),
            ("notify", RPSLEmailField(optional=True, multiple=True)),
            ("mnt-by", RPSLReferenceListField(lookup_key=True, multiple=True, referring=["mntner"])),
            ("changed", RPSLChangedField(optional=True, multiple=True)),
            ("source", RPSLGenericNameField()),
        ]
    )


class RPSLInetRtr(RPSLObject):
    fields = OrderedDict(
        [
            ("inet-rtr", RPSLDNSNameField(primary_key=True, lookup_key=True)),
            ("descr", RPSLTextField(multiple=True, optional=True)),
            ("alias", RPSLDNSNameField(optional=True, multiple=True)),
            ("local-as", RPSLASNumberField()),
            ("ifaddr", RPSLTextField(optional=True, multiple=True)),
            ("interface", RPSLTextField(optional=True, multiple=True)),
            ("peer", RPSLTextField(optional=True, multiple=True)),
            ("mp-peer", RPSLTextField(optional=True, multiple=True)),
            (
                "member-of",
                RPSLReferenceListField(
                    lookup_key=True, optional=True, multiple=True, referring=["rtr-set"], strong=False
                ),
            ),
            ("rs-in", RPSLTextField(optional=True)),
            ("rs-out", RPSLTextField(optional=True)),
            (
                "admin-c",
                RPSLReferenceField(
                    lookup_key=True, optional=True, multiple=True, referring=["role", "person"]
                ),
            ),
            (
                "tech-c",
                RPSLReferenceField(
                    lookup_key=True, optional=True, multiple=True, referring=["role", "person"]
                ),
            ),
            ("remarks", RPSLTextField(optional=True, multiple=True)),
            ("notify", RPSLEmailField(optional=True, multiple=True)),
            ("mnt-by", RPSLReferenceListField(lookup_key=True, multiple=True, referring=["mntner"])),
            ("changed", RPSLChangedField(optional=True, multiple=True)),
            ("source", RPSLGenericNameField()),
        ]
    )


class RPSLInet6Num(RPSLObject):
    fields = OrderedDict(
        [
            ("inet6num", RPSLIPv6PrefixField(primary_key=True, lookup_key=True)),
            ("netname", RPSLTextField()),
            ("descr", RPSLTextField(multiple=True, optional=True)),
            ("country", RPSLTextField(multiple=True)),
            ("admin-c", RPSLReferenceField(lookup_key=True, multiple=True, referring=["role", "person"])),
            ("tech-c", RPSLReferenceField(lookup_key=True, multiple=True, referring=["role", "person"])),
            ("rev-srv", RPSLTextField(optional=True, multiple=True)),
            ("status", RPSLTextField()),
            ("geofeed", RPSLURLField(optional=True)),
            ("remarks", RPSLTextField(optional=True, multiple=True)),
            ("notify", RPSLEmailField(optional=True, multiple=True)),
            ("mnt-by", RPSLReferenceListField(lookup_key=True, multiple=True, referring=["mntner"])),
            ("changed", RPSLChangedField(optional=True, multiple=True)),
            ("source", RPSLGenericNameField()),
        ]
    )


class RPSLInetnum(RPSLObject):
    fields = OrderedDict(
        [
            ("inetnum", RPSLIPv4AddressRangeField(primary_key=True, lookup_key=True)),
            ("netname", RPSLTextField()),
            ("descr", RPSLTextField(multiple=True, optional=True)),
            ("country", RPSLTextField(multiple=True)),
            ("admin-c", RPSLReferenceField(lookup_key=True, multiple=True, referring=["role", "person"])),
            ("tech-c", RPSLReferenceField(lookup_key=True, multiple=True, referring=["role", "person"])),
            ("rev-srv", RPSLTextField(optional=True, multiple=True)),
            ("status", RPSLTextField()),
            ("geofeed", RPSLURLField(optional=True)),
            ("remarks", RPSLTextField(optional=True, multiple=True)),
            ("notify", RPSLEmailField(optional=True, multiple=True)),
            ("mnt-by", RPSLReferenceListField(lookup_key=True, multiple=True, referring=["mntner"])),
            ("changed", RPSLChangedField(optional=True, multiple=True)),
            ("source", RPSLGenericNameField()),
        ]
    )


class RPSLKeyCert(RPSLObject):
    fields = OrderedDict(
        [
            ("key-cert", RPSLGenericNameField(primary_key=True, lookup_key=True)),
            ("method", RPSLTextField(optional=True)),  # Fixed to PGP
            ("owner", RPSLTextField(optional=True, multiple=True)),  # key owner, autogenerate
            ("fingerpr", RPSLTextField(optional=True)),  # fingerprint, autogenerate
            ("certif", RPSLTextField(multiple=True)),  # Actual key
            ("remarks", RPSLTextField(optional=True, multiple=True)),
            (
                "admin-c",
                RPSLReferenceField(
                    lookup_key=True, optional=True, multiple=True, referring=["role", "person"]
                ),
            ),
            (
                "tech-c",
                RPSLReferenceField(
                    lookup_key=True, optional=True, multiple=True, referring=["role", "person"]
                ),
            ),
            ("notify", RPSLEmailField(optional=True, multiple=True)),
            ("mnt-by", RPSLReferenceListField(lookup_key=True, multiple=True, referring=["mntner"])),
            ("changed", RPSLChangedField(optional=True, multiple=True)),
            ("source", RPSLGenericNameField()),
        ]
    )

    def clean(self) -> bool:
        """
        Validate the PGP key and update relevant attributes.

        In key-cert objects, the method, owner and fingerpr objects should be
        auto-generated based on the certif object. The certif object should be
        a valid PGP key, matching the ID in the primary key.

        Note that the PGP key is imported into the keyring every time this is
        called - this is intentional, to decouple the RPSL database state from
        the gpg keyring state.
        """
        if not super().clean():
            return False  # pragma: no cover

        gpg = get_gpg_instance()
        certif_data = "\n".join(self.parsed_data.get("certif", [])).replace(",", "\n")
        result = gpg.import_keys(certif_data)

        if len(result.fingerprints) != 1:
            msg = "Unable to read public PGP key: key corrupt or multiple keys provided"
            if result.results:
                msg = f'{msg}: {result.results[0]["text"]}'
            self.messages.error(msg)
            return False

        self.fingerprint = result.fingerprints[0]
        expected_object_name = "PGPKEY-" + self.fingerprint[-8:]
        actual_object_name = self.parsed_data["key-cert"].upper()
        fingerprint_formatted = self.format_fingerprint(self.fingerprint)

        if expected_object_name != actual_object_name:
            self.messages.error(
                f"Invalid object name {actual_object_name}: does not match key fingerprint"
                f" {fingerprint_formatted}, expected object name {expected_object_name}"
            )
            return False

        self._update_attribute_value("fingerpr", fingerprint_formatted)
        self._update_attribute_value("owner", gpg.list_keys(keys=self.fingerprint)[0]["uids"])
        self._update_attribute_value("method", "PGP")

        return True

    # This API is correct, but not very practical.
    # In typical cases, the PGP key used to sign a message is not known until
    # the PGP signature is actually parsed. More useful is a generic method to find
    # which key signed a message, which can then be stored and compared to key-cert's later.
    # This method will probably be extracted to the update handler.
    def verify(self, message: str) -> bool:
        gpg = get_gpg_instance()
        result = gpg.verify(message)
        return (
            result.valid
            and result.key_status is None
            and self.format_fingerprint(result.fingerprint) == self.parsed_data["fingerpr"]
        )

    @staticmethod
    def format_fingerprint(fingerprint: str) -> str:
        """Format a PGP fingerprint into sections of 4 characters, separated by spaces."""
        string_parts = []
        for idx in range(0, 40, 4):
            string_parts.append(fingerprint[idx : idx + 4])
            if idx == 16:
                string_parts.append("")
        return " ".join(string_parts)


class RPSLMntner(RPSLObject):
    fields = OrderedDict(
        [
            ("mntner", RPSLGenericNameField(primary_key=True, lookup_key=True)),
            ("descr", RPSLTextField(multiple=True, optional=True)),
            ("admin-c", RPSLReferenceField(lookup_key=True, multiple=True, referring=["role", "person"])),
            (
                "tech-c",
                RPSLReferenceField(
                    lookup_key=True, optional=True, multiple=True, referring=["role", "person"]
                ),
            ),
            ("upd-to", RPSLEmailField(multiple=True)),
            ("mnt-nfy", RPSLEmailField(optional=True, multiple=True)),
            ("auth", RPSLAuthField(multiple=True)),
            ("remarks", RPSLTextField(optional=True, multiple=True)),
            ("notify", RPSLEmailField(optional=True, multiple=True)),
            ("mnt-by", RPSLReferenceListField(lookup_key=True, multiple=True, referring=["mntner"])),
            ("changed", RPSLChangedField(optional=True, multiple=True)),
            ("source", RPSLGenericNameField()),
        ]
    )

    def clean(self):
        """Check whether either all hash values are dummy hashes, or none."""
        if not super().clean():
            return False  # pragma: no cover

        dummy_matches = [
            auth[1] == get_setting("auth.password_hash_dummy_value") for auth in self._auth_lines(True)
        ]
        if any(dummy_matches) and not all(dummy_matches):
            self.messages.error(
                "Either all password auth hashes in a submitted mntner must be dummy objects, or none."
            )

    def verify_auth(self, passwords: List[str], keycert_obj_pk: Optional[str] = None) -> bool:
        return verify_auth_lines(self.parsed_data["auth"], passwords, keycert_obj_pk)

    def has_dummy_auth_value(self) -> bool:
        """
        Check whether this object has dummy auth hashes.
        If clean() has returned successfully before, the answer from this method
        means that either all or no hashes have dummy values.
        """
        auth_values = [auth[1] for auth in self._auth_lines(password_hashes=True)]
        return bool(auth_values) and all(
            [value == get_setting("auth.password_hash_dummy_value") for value in auth_values]
        )

    def force_single_new_password(self, password) -> None:
        """
        Overwrite all auth hashes with a single new hash for the provided password.
        Retains other methods, i.e. PGPKEY.
        """
        hash_key, hash_function = PASSWORD_REPLACEMENT_HASH
        hash = hash_key + " " + hash_function.hash(password)
        auths = self._auth_lines(password_hashes=False)
        auths.append(hash)
        self._update_attribute_value("auth", auths, flatten=False)

    def add_irrd_internal_auth(self) -> None:
        """
        Add IRRD-INTERNAL-AUTH to the auth lines.
        Used when migrating a mntner.
        """
        auths = [RPSL_MNTNER_AUTH_INTERNAL] + self.parsed_data.get("auth", [])
        self._update_attribute_value("auth", auths, flatten=False)

    def _auth_lines(self, password_hashes=True) -> List[Union[str, List[str]]]:
        """
        Return a list of auth values in this object.
        If password_hashes=False, returns only non-hash (i.e. PGPKEY) lines.
        If password_hashes=True, returns a list of lists, each inner list containing
        the hash method and the hash.
        """
        lines = self.parsed_data.get("auth", [])
        if password_hashes is True:
            return [auth.split(" ", 1) for auth in lines if " " in auth]
        return [auth for auth in lines if " " not in auth]

    def has_internal_auth(self) -> bool:
        return RPSL_MNTNER_AUTH_INTERNAL in self.parsed_data["auth"]


class RPSLPeeringSet(RPSLSet):
    fields = OrderedDict(
        [
            ("peering-set", RPSLSetNameField(primary_key=True, lookup_key=True, prefix="PRNG")),
            ("descr", RPSLTextField(multiple=True, optional=True)),
            ("peering", RPSLTextField(optional=True, multiple=True)),
            ("mp-peering", RPSLTextField(optional=True, multiple=True)),
            (
                "admin-c",
                RPSLReferenceField(
                    lookup_key=True, optional=True, multiple=True, referring=["role", "person"]
                ),
            ),
            (
                "tech-c",
                RPSLReferenceField(
                    lookup_key=True, optional=True, multiple=True, referring=["role", "person"]
                ),
            ),
            ("remarks", RPSLTextField(optional=True, multiple=True)),
            ("notify", RPSLEmailField(optional=True, multiple=True)),
            ("mnt-by", RPSLReferenceListField(lookup_key=True, multiple=True, referring=["mntner"])),
            ("changed", RPSLChangedField(optional=True, multiple=True)),
            ("source", RPSLGenericNameField()),
        ]
    )


class RPSLPerson(RPSLObject):
    fields = OrderedDict(
        [
            ("person", RPSLTextField(lookup_key=True)),
            ("address", RPSLTextField(multiple=True)),
            ("phone", RPSLTextField(multiple=True)),
            ("fax-no", RPSLTextField(optional=True, multiple=True)),
            ("e-mail", RPSLEmailField(multiple=True)),
            ("nic-hdl", RPSLGenericNameField(primary_key=True, lookup_key=True, non_strict_allow_any=True)),
            ("remarks", RPSLTextField(optional=True, multiple=True)),
            ("notify", RPSLEmailField(optional=True, multiple=True)),
            ("mnt-by", RPSLReferenceListField(lookup_key=True, multiple=True, referring=["mntner"])),
            ("changed", RPSLChangedField(optional=True, multiple=True)),
            ("source", RPSLGenericNameField()),
        ]
    )


class RPSLRole(RPSLObject):
    fields = OrderedDict(
        [
            ("role", RPSLTextField(lookup_key=True)),
            ("trouble", RPSLTextField(optional=True, multiple=True)),
            ("address", RPSLTextField(multiple=True)),
            ("phone", RPSLTextField(multiple=True)),
            ("fax-no", RPSLTextField(optional=True, multiple=True)),
            ("e-mail", RPSLEmailField(multiple=True)),
            (
                "admin-c",
                RPSLReferenceField(
                    lookup_key=True, optional=True, multiple=True, referring=["role", "person"]
                ),
            ),
            (
                "tech-c",
                RPSLReferenceField(
                    lookup_key=True, optional=True, multiple=True, referring=["role", "person"]
                ),
            ),
            ("nic-hdl", RPSLGenericNameField(primary_key=True, lookup_key=True, non_strict_allow_any=True)),
            ("remarks", RPSLTextField(optional=True, multiple=True)),
            ("notify", RPSLEmailField(optional=True, multiple=True)),
            ("mnt-by", RPSLReferenceListField(lookup_key=True, multiple=True, referring=["mntner"])),
            ("changed", RPSLChangedField(optional=True, multiple=True)),
            ("source", RPSLGenericNameField()),
        ]
    )


class RPSLRoute(RPSLObject):
    is_route = True
    discarded_fields = ["rpki-ov-state"]
    fields = OrderedDict(
        [
            ("route", RPSLIPv4PrefixField(primary_key=True, lookup_key=True)),
            ("descr", RPSLTextField(multiple=True, optional=True)),
            ("origin", RPSLASNumberField(primary_key=True)),
            ("holes", RPSLIPv4PrefixesField(optional=True, multiple=True)),
            (
                "member-of",
                RPSLReferenceListField(
                    lookup_key=True, optional=True, multiple=True, referring=["route-set"], strong=False
                ),
            ),
            ("inject", RPSLTextField(optional=True, multiple=True)),
            ("aggr-bndry", RPSLTextField(optional=True)),
            ("aggr-mtd", RPSLTextField(optional=True)),
            ("export-comps", RPSLTextField(optional=True)),
            ("components", RPSLTextField(optional=True)),
            (
                "admin-c",
                RPSLReferenceField(
                    lookup_key=True, optional=True, multiple=True, referring=["role", "person"]
                ),
            ),
            (
                "tech-c",
                RPSLReferenceField(
                    lookup_key=True, optional=True, multiple=True, referring=["role", "person"]
                ),
            ),
            ("geoidx", RPSLTextField(optional=True, multiple=True)),
            ("roa-uri", RPSLTextField(optional=True)),
            ("remarks", RPSLTextField(optional=True, multiple=True)),
            ("notify", RPSLEmailField(optional=True, multiple=True)),
            ("mnt-by", RPSLReferenceListField(lookup_key=True, multiple=True, referring=["mntner"])),
            ("changed", RPSLChangedField(optional=True, multiple=True)),
            ("source", RPSLGenericNameField()),
        ]
    )


class RPSLRouteSet(RPSLSet):
    fields = OrderedDict(
        [
            ("route-set", RPSLSetNameField(primary_key=True, lookup_key=True, prefix="RS")),
            (
                "members",
                RPSLRouteSetMembersField(ip_version=4, lookup_key=True, optional=True, multiple=True),
            ),
            (
                "mp-members",
                RPSLRouteSetMembersField(ip_version=None, lookup_key=True, optional=True, multiple=True),
            ),
            (
                "mbrs-by-ref",
                RPSLReferenceListField(
                    lookup_key=True,
                    optional=True,
                    multiple=True,
                    referring=["mntner"],
                    allow_kw_any=True,
                    strong=False,
                ),
            ),
            ("descr", RPSLTextField(multiple=True, optional=True)),
            (
                "admin-c",
                RPSLReferenceField(
                    lookup_key=True, optional=True, multiple=True, referring=["role", "person"]
                ),
            ),
            (
                "tech-c",
                RPSLReferenceField(
                    lookup_key=True, optional=True, multiple=True, referring=["role", "person"]
                ),
            ),
            ("remarks", RPSLTextField(optional=True, multiple=True)),
            ("notify", RPSLEmailField(optional=True, multiple=True)),
            ("mnt-by", RPSLReferenceListField(lookup_key=True, multiple=True, referring=["mntner"])),
            ("changed", RPSLChangedField(optional=True, multiple=True)),
            ("source", RPSLGenericNameField()),
        ]
    )


class RPSLRoute6(RPSLObject):
    is_route = True
    discarded_fields = ["rpki-ov-state"]
    fields = OrderedDict(
        [
            ("route6", RPSLIPv6PrefixField(primary_key=True, lookup_key=True)),
            ("descr", RPSLTextField(multiple=True, optional=True)),
            ("origin", RPSLASNumberField(primary_key=True)),
            ("holes", RPSLIPv6PrefixesField(optional=True, multiple=True)),
            (
                "member-of",
                RPSLReferenceListField(
                    lookup_key=True, optional=True, multiple=True, referring=["route-set"], strong=False
                ),
            ),
            ("inject", RPSLTextField(optional=True, multiple=True)),
            ("aggr-bndry", RPSLTextField(optional=True)),
            ("aggr-mtd", RPSLTextField(optional=True)),
            ("export-comps", RPSLTextField(optional=True)),
            ("components", RPSLTextField(optional=True)),
            (
                "admin-c",
                RPSLReferenceField(
                    lookup_key=True, optional=True, multiple=True, referring=["role", "person"]
                ),
            ),
            (
                "tech-c",
                RPSLReferenceField(
                    lookup_key=True, optional=True, multiple=True, referring=["role", "person"]
                ),
            ),
            ("geoidx", RPSLTextField(optional=True, multiple=True)),
            ("roa-uri", RPSLTextField(optional=True)),
            ("remarks", RPSLTextField(optional=True, multiple=True)),
            ("notify", RPSLEmailField(optional=True, multiple=True)),
            ("mnt-by", RPSLReferenceListField(lookup_key=True, multiple=True, referring=["mntner"])),
            ("changed", RPSLChangedField(optional=True, multiple=True)),
            ("source", RPSLGenericNameField()),
        ]
    )


class RPSLRtrSet(RPSLSet):
    fields = OrderedDict(
        [
            ("rtr-set", RPSLSetNameField(primary_key=True, lookup_key=True, prefix="RTRS")),
            ("descr", RPSLTextField(multiple=True, optional=True)),
            (
                "members",
                RPSLReferenceListField(
                    lookup_key=True,
                    optional=True,
                    multiple=True,
                    referring=["inet-rtr", "rtr-set"],
                    strong=False,
                ),
            ),
            (
                "mp-members",
                RPSLReferenceListField(
                    lookup_key=True,
                    optional=True,
                    multiple=True,
                    referring=["inet-rtr", "rtr-set"],
                    strong=False,
                ),
            ),
            (
                "mbrs-by-ref",
                RPSLReferenceListField(
                    lookup_key=True,
                    optional=True,
                    multiple=True,
                    referring=["mntner"],
                    allow_kw_any=True,
                    strong=False,
                ),
            ),
            (
                "admin-c",
                RPSLReferenceField(
                    lookup_key=True, optional=True, multiple=True, referring=["role", "person"]
                ),
            ),
            (
                "tech-c",
                RPSLReferenceField(
                    lookup_key=True, optional=True, multiple=True, referring=["role", "person"]
                ),
            ),
            ("remarks", RPSLTextField(optional=True, multiple=True)),
            ("notify", RPSLEmailField(optional=True, multiple=True)),
            ("mnt-by", RPSLReferenceListField(lookup_key=True, multiple=True, referring=["mntner"])),
            ("changed", RPSLChangedField(optional=True, multiple=True)),
            ("source", RPSLGenericNameField()),
        ]
    )


OBJECT_CLASS_MAPPING = {
    "as-block": RPSLAsBlock,
    "as-set": RPSLAsSet,
    "aut-num": RPSLAutNum,
    "domain": RPSLDomain,
    "filter-set": RPSLFilterSet,
    "inet-rtr": RPSLInetRtr,
    "inet6num": RPSLInet6Num,
    "inetnum": RPSLInetnum,
    "key-cert": RPSLKeyCert,
    "mntner": RPSLMntner,
    "peering-set": RPSLPeeringSet,
    "person": RPSLPerson,
    "role": RPSLRole,
    "route": RPSLRoute,
    "route-set": RPSLRouteSet,
    "route6": RPSLRoute6,
    "rtr-set": RPSLRtrSet,
}

RPKI_RELEVANT_OBJECT_CLASSES = [
    rpsl_object.rpsl_object_class for rpsl_object in OBJECT_CLASS_MAPPING.values() if rpsl_object.is_route
]


def lookup_field_names() -> Set[str]:
    """Return all unique names of all lookup keys in all objects, plus 'origin'."""
    names = {"origin"}
    for object_class in OBJECT_CLASS_MAPPING.values():
        names.update([f for f in object_class.lookup_fields if f not in object_class.pk_fields])
    return names<|MERGE_RESOLUTION|>--- conflicted
+++ resolved
@@ -1,16 +1,7 @@
 from collections import OrderedDict
 from typing import List, Optional, Set, Union
 
-<<<<<<< HEAD
 from irrd.conf import AUTH_SET_CREATION_COMMON_KEY, get_setting
-=======
-from irrd.conf import (
-    AUTH_SET_CREATION_COMMON_KEY,
-    PASSWORD_HASH_DUMMY_VALUE,
-    RPSL_MNTNER_AUTH_INTERNAL,
-    get_setting,
-)
->>>>>>> 572d903c
 from irrd.utils.pgp import get_gpg_instance
 
 from ..utils.validators import ValidationError, parse_as_number
